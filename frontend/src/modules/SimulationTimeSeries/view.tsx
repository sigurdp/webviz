--- conflicted
+++ resolved
@@ -3,46 +3,18 @@
 
 import { ModuleFCProps } from "@framework/Module";
 import { useSubscribedValue } from "@framework/WorkbenchServices";
-<<<<<<< HEAD
-import { RadioGroup } from "@lib/components/RadioGroup";
-import { Table } from "@lib/components/Table";
-import { useSize } from "@lib/hooks/useSize";
-
-import { Data, Layout, PlotHoverEvent } from "plotly.js";
-=======
 import { useElementSize } from "@lib/hooks/useElementSize";
->>>>>>> 1a77d237
 
 import {  Layout, PlotHoverEvent,PlotData, PlotMouseEvent, PlotRelayoutEvent} from "plotly.js";
 import { useStatisticalVectorDataQuery, useVectorDataQuery } from "./queryHooks";
 import { State } from "./state";
 
-<<<<<<< HEAD
-const timestamp = new Date().getTime();
-
-export const view = (props: ModuleFCProps<State>) => {
-    const exponent = props.moduleContext.useStoreValue("exponent");
-    const [view, setView] = React.useState<"table" | "plot" | "both">("table");
-    const ref = React.useRef<HTMLDivElement>(null);
-    const size = useSize(ref);
-    const series = React.useMemo(() => {
-        const series = [];
-        for (let i = 0; i < 50000; i++) {
-            series.push({ datetime: timestamp + i * 24 * 60 * 60 * 1000, b: i ** exponent, c: i ** exponent });
-        }
-        return series;
-    }, [exponent]);
-
-    const x = React.useMemo(() => series.map((el) => new Date(el.datetime)), [series]);
-    const y = React.useMemo(() => series.map((el) => el.b), [series]);
-=======
 interface MyPlotData extends Partial<PlotData> {
     realizationNumber?: number | null;
 
     // Did they forget to expose this one
     legendrank?: number;
 }
->>>>>>> 1a77d237
 
 export const view = ({ moduleContext, workbenchServices }: ModuleFCProps<State>) => {
     const wrapperDivRef = React.useRef<HTMLDivElement>(null);
@@ -131,16 +103,6 @@
             }
         }
 
-<<<<<<< HEAD
-    const data: Data[] = [{ x, y, type: "scatter", mode: "lines+markers", marker: { color: "red" } }];
-    const layout: Partial<Layout> = {
-        width: size.width,
-        height: view === "both" ? size.height / 2 : size.height,
-        title: "Simulation Time Series",
-    };
-
-    if (plotlyHover) {
-=======
         if (highlightedTrace) {
             tracesDataArr.push(highlightedTrace);
         }
@@ -162,7 +124,6 @@
     }
     const layout: Partial<Layout> = { width: wrapperDivSize.width, height: wrapperDivSize.height, title: "Simulation Time Series" };
     if (subscribedPlotlyTimeStamp) {
->>>>>>> 1a77d237
         layout["shapes"] = [
             {
                 type: "line",
@@ -181,49 +142,8 @@
     }
 
     return (
-<<<<<<< HEAD
-        <div className="w-full h-full flex flex-col">
-            <div>
-                <RadioGroup
-                    options={[
-                        { label: "Plot", value: "plot" },
-                        { label: "Table", value: "table" },
-                        { label: "Both", value: "both" },
-                    ]}
-                    value={view}
-                    onChange={(_, value) => setView(value as "plot" | "table" | "both")}
-                    direction="horizontal"
-                />
-            </div>
-            <div className="flex-grow h-0" ref={ref}>
-                {view !== "table" && <Plot data={data} layout={layout} onHover={handleHover} />}
-                {view !== "plot" && (
-                    <Table
-                        width={size.width}
-                        height={view === "both" ? size.height / 2 : size.height}
-                        headings={{
-                            datetime: {
-                                label: "Datetime",
-                                sizeInPercent: 50,
-                                format: (value) => new Date(value).toLocaleDateString(),
-                            },
-                            b: { label: "B", sizeInPercent: 25 },
-                            c: { label: "C", sizeInPercent: 25 },
-                        }}
-                        data={series}
-                        onHover={(series) => {
-                            props.workbenchServices.publishGlobalData("global.timestamp", {
-                                timestamp: series.datetime as number,
-                            });
-                        }}
-                        highlightFilter={(series) => series.datetime === plotlyHover?.timestamp}
-                    />
-                )}
-            </div>
-=======
         <div className="w-full h-full" ref={wrapperDivRef}>
             <Plot data={tracesDataArr} layout={layout} config={{"scrollZoom":true}} onHover={handleHover} onUnhover={handleUnHover} />
->>>>>>> 1a77d237
         </div>
     );
 };