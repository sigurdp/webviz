import React from "react";

import { EnsembleIdent } from "@framework/EnsembleIdent";
import { ModuleSettingsProps } from "@framework/Module";
import { SyncSettingKey, SyncSettingsHelper } from "@framework/SyncSettings";
import { useEnsembleSet } from "@framework/WorkbenchSession";
import { fixupEnsembleIdent, maybeAssignFirstSyncedEnsemble } from "@framework/utils/ensembleUiHelpers";
import { Button } from "@lib/components/Button";
import { CircularProgress } from "@lib/components/CircularProgress";
import { CollapsibleGroup } from "@lib/components/CollapsibleGroup";
import { Input } from "@lib/components/Input";
import { Label } from "@lib/components/Label";
import { QueryStateWrapper } from "@lib/components/QueryStateWrapper";
import { Select, SelectOption } from "@lib/components/Select";
import { Switch } from "@lib/components/Switch";
import { useWellHeadersQuery } from "@modules/_shared/WellBore/queryHooks";
import { CheckBox } from "@mui/icons-material";

import { isEqual } from "lodash";

import { useGridModelInfos } from "./queryHooks";
import state from "./state";
import { Point } from "./state";

//-----------------------------------------------------------------------------------------------------------
export function Settings({ settingsContext, workbenchServices, workbenchSession }: ModuleSettingsProps<state>) {
    // From Workbench

    const ensembleSet = useEnsembleSet(workbenchSession);
    const [selectedEnsembleIdent, setSelectedEnsembleIdent] = React.useState<EnsembleIdent | null>(null);
    // State
<<<<<<< HEAD

    const [singleKLayer, setSingleKLayer] = moduleContext.useStoreState("singleKLayer");
    const [selectedWellUuids, setSelectedWellUuids] = moduleContext.useStoreState("selectedWellUuids");
    const syncedSettingKeys = moduleContext.useSyncedSettingKeys();
=======
    const [gridName, setGridName] = settingsContext.useStoreState("gridName");
    const [parameterName, setParameterName] = settingsContext.useStoreState("parameterName");
    const [realizations, setRealizations] = settingsContext.useStoreState("realizations");
    const [useStatistics, setUseStatistics] = settingsContext.useStoreState("useStatistics");
    const [selectedWellUuids, setSelectedWellUuids] = settingsContext.useStoreState("selectedWellUuids");
    const syncedSettingKeys = settingsContext.useSyncedSettingKeys();
>>>>>>> f8afe54f
    const syncHelper = new SyncSettingsHelper(syncedSettingKeys, workbenchServices);
    const syncedValueEnsembles = syncHelper.useValue(SyncSettingKey.ENSEMBLE, "global.syncValue.ensembles");

    const candidateEnsembleIdent = maybeAssignFirstSyncedEnsemble(selectedEnsembleIdent, syncedValueEnsembles);
    const computedEnsembleIdent = fixupEnsembleIdent(candidateEnsembleIdent, ensembleSet);
    if (computedEnsembleIdent && !computedEnsembleIdent.equals(selectedEnsembleIdent)) {
        setSelectedEnsembleIdent(computedEnsembleIdent);
    }

    const [realization, setRealization] = moduleContext.useStoreState("realization");
    const realizations = computedEnsembleIdent
        ? ensembleSet.findEnsemble(computedEnsembleIdent)?.getRealizations() ?? []
        : [];

    if (realizations.length > 0 && realization === null) {
        setRealization(realizations[0]);
    }

    const gridModelInfosQuery = useGridModelInfos(
        computedEnsembleIdent?.getCaseUuid() ?? null,
        computedEnsembleIdent?.getEnsembleName() ?? null,
        realization
    );

    const [gridName, setGridName] = moduleContext.useStoreState("gridName");
    const [parameterName, setParameterName] = moduleContext.useStoreState("parameterName");
    const [boundingBox, setBoundingBox] = moduleContext.useStoreState("boundingBox");
    const [showGridLines, setShowGridLines] = moduleContext.useStoreState("showGridLines");

    const gridModelNames: string[] = [];
    const parameterNames: string[] = [];
    let computedBoundingBox = boundingBox;
    if (gridModelInfosQuery.data) {
        gridModelInfosQuery.data.forEach((gridModelInfo) => {
            gridModelNames.push(gridModelInfo.grid_name);
        });

        if (gridModelNames.length > 0 && (!gridName || !gridModelNames.includes(gridName))) {
            setGridName(gridModelNames[0]);
        }

        const gridModelInfo = gridName
            ? gridModelInfosQuery.data.find((gridModelInfo) => gridModelInfo.grid_name === gridName)
            : null;
        if (gridModelInfo) {
            computedBoundingBox = gridModelInfo.bbox;

            gridModelInfo.property_info_arr.forEach((propInfo) => {
                parameterNames.push(propInfo.property_name);
            });
        }
        if (parameterNames.length > 0 && (!parameterName || !parameterNames.includes(parameterName))) {
            setParameterName(parameterNames[0]);
        }
    }
    if (!isEqual(boundingBox, computedBoundingBox)) {
        setBoundingBox(computedBoundingBox);
    }
    const setPolyLine = moduleContext.useSetStoreValue("polyLine");

    const [angle, setAngle] = React.useState(0);
    const [samples, setSamples] = React.useState(1);

    React.useEffect(() => {
        if (computedBoundingBox) {
            setPolyLine(createSampledRotatingLine(computedBoundingBox, angle, samples));
        } else {
            setPolyLine([]);
        }
    }, [angle, computedBoundingBox, samples]);
    const wellHeadersQuery = useWellHeadersQuery(computedEnsembleIdent?.getCaseUuid());
    let wellHeaderOptions: SelectOption[] = [];

    if (wellHeadersQuery.data) {
        wellHeaderOptions = wellHeadersQuery.data.map((header) => ({
            label: header.unique_wellbore_identifier,
            value: header.wellbore_uuid,
        }));
    }

    function handleWellsChange(selectedWellUuids: string[], allWellUuidsOptions: SelectOption[]) {
        const newSelectedWellUuids = selectedWellUuids.filter((wellUuid) =>
            allWellUuidsOptions.some((wellHeader) => wellHeader.value === wellUuid)
        );
        setSelectedWellUuids(newSelectedWellUuids);
    }
    function showAllWells(allWellUuidsOptions: SelectOption[]) {
        const newSelectedWellUuids = allWellUuidsOptions.map((wellHeader) => wellHeader.value);

        setSelectedWellUuids(newSelectedWellUuids);
    }
    function hideAllWells() {
        setSelectedWellUuids([]);
    }
    function handleRealizationChange(realizationStrAsArr: string[]) {
        setRealization(parseInt(realizationStrAsArr[0]));
    }
    return (
        <div>
            <CollapsibleGroup expanded={false} title="Realizations">
                <Label text="Realizations">
                    <Select
                        options={realizations.map((realization) => ({
                            label: realization.toString(),
                            value: realization.toString(),
                        }))}
                        value={realization !== null ? [realization.toString()] : ["0"]}
                        onChange={(reals) => handleRealizationChange(reals)}
                        filter={true}
                        size={5}
                        multiple={false}
                    />
                </Label>
            </CollapsibleGroup>
            <CollapsibleGroup expanded={true} title="Grid data">
                <QueryStateWrapper
                    queryResult={gridModelInfosQuery}
                    errorComponent={"Error loading grid models"}
                    loadingComponent={<CircularProgress />}
                >
                    <Label text="Grid model">
                        <Select
                            options={stringToOptions(gridModelNames)}
                            value={[gridName || gridModelNames[0]]}
                            onChange={(gridnames) => setGridName(gridnames[0])}
                            filter={true}
                            size={5}
                        />
                    </Label>

                    <Label text="Grid parameter">
                        <Select
                            options={stringToOptions(parameterNames || [])}
                            value={[parameterName || parameterNames[0]]}
                            onChange={(pnames) => setParameterName(pnames[0])}
                            filter={true}
                            size={5}
                        />
                    </Label>

                    <Label text="Single K layer">
                        <Input
                            type={"number"}
                            min={-1}
                            max={100}
                            onChange={(e) => setSingleKLayer(parseInt(e.target.value))}
                        />
                    </Label>
                </QueryStateWrapper>
            </CollapsibleGroup>
            <CollapsibleGroup expanded={true} title="Well data">
                <QueryStateWrapper
                    queryResult={wellHeadersQuery}
                    errorComponent={"Error loading wells"}
                    loadingComponent={<CircularProgress />}
                >
                    <Label text="Drilled Wells">
                        <>
                            <div>
                                <Button
                                    className="float-left m-2 text-xs py-0"
                                    variant="outlined"
                                    onClick={() => showAllWells(wellHeaderOptions)}
                                >
                                    Select all
                                </Button>
                                <Button className="m-2 text-xs py-0" variant="outlined" onClick={hideAllWells}>
                                    Select none
                                </Button>
                            </div>
                            <Select
                                options={wellHeaderOptions}
                                value={selectedWellUuids}
                                onChange={(selectedWellUuids: string[]) =>
                                    handleWellsChange(selectedWellUuids, wellHeaderOptions)
                                }
                                size={10}
                                multiple={true}
                            />
                        </>
                    </Label>
                </QueryStateWrapper>
            </CollapsibleGroup>

            <div className="flex">
                <Label text="Polyline angle">
                    <Input
                        type={"number"}
                        min={0}
                        max={360}
                        value={angle}
                        onChange={(e) => setAngle(parseInt(e.target.value))}
                    />
                </Label>
                <Label text="Polyline segments">
                    <Input
                        type={"number"}
                        min={1}
                        value={samples}
                        onChange={(e) => setSamples(parseInt(e.target.value))}
                    />
                </Label>
            </div>
            <div className="flex mt-2">
                <Label position="left" text="Show grid lines">
                    <Switch checked={showGridLines} onChange={(e) => setShowGridLines(e.target.checked)} />
                </Label>
            </div>
        </div>
    );
}

const stringToOptions = (strings: string[]): SelectOption[] => {
    return strings.map((string) => ({ label: string, value: string }));
};

type BoundingBox2D = { xmin: number; ymin: number; xmax: number; ymax: number };

function rotatePoint(point: Point, center: Point, angleDegrees: number): Point {
    const angleRadians = angleDegrees * (Math.PI / 180);
    const cosTheta = Math.cos(angleRadians);
    const sinTheta = Math.sin(angleRadians);
    return {
        x: cosTheta * (point.x - center.x) - sinTheta * (point.y - center.y) + center.x,
        y: sinTheta * (point.x - center.x) + cosTheta * (point.y - center.y) + center.y,
    };
}

function interpolatePoints(start: Point, end: Point, segments: number): Point[] {
    const points: Point[] = [];
    for (let i = 0; i <= segments; i++) {
        const t = i / segments;
        points.push({
            x: start.x + t * (end.x - start.x),
            y: start.y + t * (end.y - start.y),
        });
    }
    return points;
}
function createSampledRotatingLine(bbox: BoundingBox2D, angleDegrees: number, n: number): Point[] {
    const center: Point = { x: (bbox.xmin + bbox.xmax) / 2, y: (bbox.ymin + bbox.ymax) / 2 };

    const radius = Math.max(center.x - bbox.xmin, center.y - bbox.ymin);

    let start: Point = rotatePoint({ x: center.x - radius, y: center.y }, center, angleDegrees);
    let end: Point = rotatePoint({ x: center.x + radius, y: center.y }, center, angleDegrees);

    return interpolatePoints(start, end, n);
}<|MERGE_RESOLUTION|>--- conflicted
+++ resolved
@@ -29,19 +29,10 @@
     const ensembleSet = useEnsembleSet(workbenchSession);
     const [selectedEnsembleIdent, setSelectedEnsembleIdent] = React.useState<EnsembleIdent | null>(null);
     // State
-<<<<<<< HEAD
-
-    const [singleKLayer, setSingleKLayer] = moduleContext.useStoreState("singleKLayer");
-    const [selectedWellUuids, setSelectedWellUuids] = moduleContext.useStoreState("selectedWellUuids");
-    const syncedSettingKeys = moduleContext.useSyncedSettingKeys();
-=======
-    const [gridName, setGridName] = settingsContext.useStoreState("gridName");
-    const [parameterName, setParameterName] = settingsContext.useStoreState("parameterName");
-    const [realizations, setRealizations] = settingsContext.useStoreState("realizations");
-    const [useStatistics, setUseStatistics] = settingsContext.useStoreState("useStatistics");
+
+    const [singleKLayer, setSingleKLayer] = settingsContext.useStoreState("singleKLayer");
     const [selectedWellUuids, setSelectedWellUuids] = settingsContext.useStoreState("selectedWellUuids");
     const syncedSettingKeys = settingsContext.useSyncedSettingKeys();
->>>>>>> f8afe54f
     const syncHelper = new SyncSettingsHelper(syncedSettingKeys, workbenchServices);
     const syncedValueEnsembles = syncHelper.useValue(SyncSettingKey.ENSEMBLE, "global.syncValue.ensembles");
 
@@ -51,7 +42,7 @@
         setSelectedEnsembleIdent(computedEnsembleIdent);
     }
 
-    const [realization, setRealization] = moduleContext.useStoreState("realization");
+    const [realization, setRealization] = settingsContext.useStoreState("realization");
     const realizations = computedEnsembleIdent
         ? ensembleSet.findEnsemble(computedEnsembleIdent)?.getRealizations() ?? []
         : [];
@@ -66,10 +57,10 @@
         realization
     );
 
-    const [gridName, setGridName] = moduleContext.useStoreState("gridName");
-    const [parameterName, setParameterName] = moduleContext.useStoreState("parameterName");
-    const [boundingBox, setBoundingBox] = moduleContext.useStoreState("boundingBox");
-    const [showGridLines, setShowGridLines] = moduleContext.useStoreState("showGridLines");
+    const [gridName, setGridName] = settingsContext.useStoreState("gridName");
+    const [parameterName, setParameterName] = settingsContext.useStoreState("parameterName");
+    const [boundingBox, setBoundingBox] = settingsContext.useStoreState("boundingBox");
+    const [showGridLines, setShowGridLines] = settingsContext.useStoreState("showGridLines");
 
     const gridModelNames: string[] = [];
     const parameterNames: string[] = [];
@@ -100,7 +91,7 @@
     if (!isEqual(boundingBox, computedBoundingBox)) {
         setBoundingBox(computedBoundingBox);
     }
-    const setPolyLine = moduleContext.useSetStoreValue("polyLine");
+    const setPolyLine = settingsContext.useSetStoreValue("polyLine");
 
     const [angle, setAngle] = React.useState(0);
     const [samples, setSamples] = React.useState(1);
