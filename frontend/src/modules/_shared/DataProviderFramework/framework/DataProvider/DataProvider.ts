--- conflicted
+++ resolved
@@ -323,10 +323,7 @@
             if (topic === DataProviderTopic.PROGRESS_MESSAGE) {
                 return this._progressMessage;
             }
-<<<<<<< HEAD
-=======
             throw new Error(`Unknown topic: ${topic}`);
->>>>>>> 98d01555
         };
 
         return snapshotGetter;
