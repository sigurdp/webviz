from enum import Enum
from typing import List, Literal

from pydantic import BaseModel, ConfigDict
from webviz_pkg.core_utils.b64 import B64FloatArray

from primary.services.sumo_access.generic_types import SumoContent


class SurfaceStatisticFunction(str, Enum):
    MEAN = "MEAN"
    STD = "STD"
    MIN = "MIN"
    MAX = "MAX"
    P10 = "P10"
    P90 = "P90"
    P50 = "P50"


class SurfaceAttributeType(str, Enum):
    """A surface has a single array with values, e.g. depth, time, property, seismic, thickness.
    Only surfaces with depth and time have z-values that can be plotted in 3D.
    The other attributes are scalar values that can be plotted in 2D or used as colormapping for 3D surfaces.

    Ideally if the attribute is a scalar, there should be corresponding z-values, but this information is not
    available in the metadata.

    To be revisited later when the metadata is more mature.
    """

    DEPTH = "depth"  # Values are depths
    FACIES_THICKNESS = "facies_thickness"
    FLUID_CONTACT = "fluid_contact"  # Values are fluid contacts (oil-water, gas-water, etc.)
    PINCHOUT = "pinchout"
    PROPERTY = "property"  # Values are generic, but typically extracted from a gridmodel
    SEISMIC = "seismic"  # Values are extracted from a seismic cube
    SUBCROP = "subcrop"
    THICKNESS = "thickness"  # Values are isochores (real or conceptual difference between two depth surfaces)
    TIME = "time"  # Values are time (ms)
    VELOCITY = "velocity"
    VOLUMES = "volumes"
    UNKNOWN = "UNKNOWN"

    @classmethod
    def from_sumo_content(cls, sumo_content_enum: SumoContent) -> "SurfaceAttributeType":
        try:
            return SurfaceAttributeType(sumo_content_enum)
        except ValueError:
            return SurfaceAttributeType.UNKNOWN


class SurfaceTimeType(str, Enum):
    NO_TIME = "NO_TIME"
    TIME_POINT = "TIME_POINT"
    INTERVAL = "INTERVAL"


class SurfaceMeta(BaseModel):
    model_config = ConfigDict(extra="forbid")

    name: str  # Svarte fm. top / Svarte fm. / Svarte fm. base
    name_is_stratigraphic_offical: bool
    attribute_name: str
    attribute_type: SurfaceAttributeType
    time_type: SurfaceTimeType
    is_observation: bool  # Can only be true for seismic surfaces
    value_min: float | None
    value_max: float | None


class SurfaceMetaSet(BaseModel):
    model_config = ConfigDict(extra="forbid")

    surfaces: list[SurfaceMeta]
    time_points_iso_str: list[str]
    time_intervals_iso_str: list[str]
    surface_names_in_strat_order: list[str]


class BoundingBox2d(BaseModel):
    model_config = ConfigDict(extra="forbid")

    min_x: float
    min_y: float
    max_x: float
    max_y: float


class SurfaceDef(BaseModel):
    model_config = ConfigDict(extra="forbid")

    npoints_x: int  # number of grid points in the x direction
    npoints_y: int  # number of grid points in the y direction
    inc_x: float  # increment/spacing between points in x direction
    inc_y: float  # increment/spacing between points in y direction
    origin_utm_x: float  # x-coordinate of the origin of the surface grid in UTM
    origin_utm_y: float  # y-coordinate of the origin of the surface grid in UTM
    rot_deg: float  # rotation of surface in degrees around origin, rotation is counter-clockwise from the x-axis


class SurfaceDataBase(BaseModel):
    model_config = ConfigDict(extra="forbid")

    format: Literal["float", "png"]
    surface_def: SurfaceDef
    transformed_bbox_utm: BoundingBox2d
    value_min: float
    value_max: float


class SurfaceDataFloat(SurfaceDataBase):
    format: Literal["float"] = "float"
    values_b64arr: B64FloatArray


class SurfaceDataPng(SurfaceDataBase):
    format: Literal["png"] = "png"
    png_image_base64: str


class SurfaceIntersectionData(BaseModel):
    """
    Definition of a surface intersection made from a set of (x, y) coordinates.

    name: Name of the surface
    z_points: Array of z-points (depth values) at the intersection points, i.e. depth value for each (x,y) point.
    cum_lengths: Cumulative length values at the intersection points, i.e. accumulated length between each element in the z points.

    """

    name: str
    z_points: List[float]
    cum_lengths: List[float]


class SurfaceIntersectionCumulativeLengthPolyline(BaseModel):
    """
    (x, y) points defining a polyline in domain coordinate system, to retrieve intersection of a surface, with a cumulative length
    between at each (x, y)-point coordinates in domain coordinate system.

    Expect equal number of x- and y-points.

    x_points: X-coordinates of polyline points.
    y_points: Y-coordinates of polyline points.
    cum_lengths: Cumulative lengths of the polyline segments, i.e. the length of the polyline up to each (x,y) point.

    The cumulative lengths can be e.g. measured depth along a well path.

    Note: Coordinates are in domain coordinate system (UTM)

    Note: Verify if cum_lengths is necessary with respect to xtgeo
    """

    x_points: List[float]
    y_points: List[float]
    cum_lengths: List[float]


class SurfaceRealizationSampleValues(BaseModel):
    realization: int
    sampled_values: list[float]


class PointSetXY(BaseModel):
    x_points: list[float]
    y_points: list[float]


class NamedPointSetXY(BaseModel):
<<<<<<< HEAD
    uuid: str
=======
    name: str
>>>>>>> 6b1a52ee
    x_points: list[float]
    y_points: list[float]


class StratigraphicUnit(BaseModel):
    """
    Stratigraphic unit from SMDA

    Camel case attributes needed for esvIntersection component in front-end
    """

    identifier: str
    top: str
    base: str
    stratUnitLevel: int
    stratUnitType: str
    topAge: int | float
    baseAge: int | float
    stratUnitParent: str | None
    colorR: int
    colorG: int
    colorB: int
    lithologyType: int | float | str = "unknown"<|MERGE_RESOLUTION|>--- conflicted
+++ resolved
@@ -167,11 +167,7 @@
 
 
 class NamedPointSetXY(BaseModel):
-<<<<<<< HEAD
-    uuid: str
-=======
     name: str
->>>>>>> 6b1a52ee
     x_points: list[float]
     y_points: list[float]
 
