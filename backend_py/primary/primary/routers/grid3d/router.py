--- conflicted
+++ resolved
@@ -10,22 +10,17 @@
 
 from primary.services.utils.authenticated_user import AuthenticatedUser
 from primary.auth.auth_helper import AuthHelper
-<<<<<<< HEAD
-from primary.services.sumo_access.grid_access import GridAccess
+
 from primary.services.user_grid3d_service.user_grid3d_service import (
     UserGrid3dService,
     IJKIndexFilter,
     PolylineIntersection,
 )
+from primary.services.sumo_access.grid3d_access import Grid3dAccess
 
 from . import schemas
 
 LOGGER = logging.getLogger(__name__)
-=======
-from primary.services.sumo_access.grid3d_access import Grid3dAccess
-
-from . import schemas
->>>>>>> 77a03f6d
 
 router = APIRouter()
 
@@ -33,22 +28,13 @@
 # pylint: disable=unused-variable
 
 
-<<<<<<< HEAD
-@router.get("/grid_model_names/")
-async def get_grid_model_names(
+@router.get("/grid_models_info/")
+async def get_grid_models_info(
     authenticated_user: Annotated[AuthenticatedUser, Depends(AuthHelper.get_authenticated_user)],
     case_uuid: Annotated[str, Query(description="Sumo case uuid")],
     ensemble_name: Annotated[str, Query(description="Ensemble name")],
-) -> List[str]:
-=======
-@router.get("/grid_models_info/")
-async def get_grid_models_info(
-    authenticated_user: AuthenticatedUser = Depends(AuthHelper.get_authenticated_user),
-    case_uuid: str = Query(description="Sumo case uuid"),
-    ensemble_name: str = Query(description="Ensemble name"),
     realization: int = Query(description="Realization"),
 ) -> List[schemas.Grid3dInfo]:
->>>>>>> 77a03f6d
     """
     Get metadata for all 3D grid models, including bbox, dimensions and properties
     """
@@ -56,32 +42,20 @@
     return await access.get_models_info_arr_async(realization)
 
 
-<<<<<<< HEAD
-@router.get("/parameter_names/")
-async def get_parameter_names(
+@router.get("/is_grid_geometry_shared/")
+async def is_grid_geometry_shared(
     authenticated_user: Annotated[AuthenticatedUser, Depends(AuthHelper.get_authenticated_user)],
     case_uuid: Annotated[str, Query(description="Sumo case uuid")],
     ensemble_name: Annotated[str, Query(description="Ensemble name")],
     grid_name: Annotated[str, Query(description="Grid name")],
-) -> List[str]:
-=======
-
-@router.get("/is_grid_geometry_shared/")
-async def is_grid_geometry_shared(
-    authenticated_user: AuthenticatedUser = Depends(AuthHelper.get_authenticated_user),
-    case_uuid: str = Query(description="Sumo case uuid"),
-    ensemble_name: str = Query(description="Ensemble name"),
-    grid3d_geometry_name: str = Query(description="3D grid geometry name"),
 ) -> bool:
->>>>>>> 77a03f6d
     """
     Check if a 3D grid geometry is shared across realizations
     """
     access = await Grid3dAccess.from_case_uuid(authenticated_user.get_sumo_access_token(), case_uuid, ensemble_name)
-    return await access.is_geometry_shared_async(grid3d_geometry_name)
+    return await access.is_geometry_shared_async(grid_name)
 
 
-<<<<<<< HEAD
 # Primary backend
 @router.get("/grid_surface")
 async def grid_surface(
@@ -91,7 +65,7 @@
     grid_name: Annotated[str, Query(description="Grid name")],
     realization: Annotated[str, Query(description="Realization")],
     single_k_layer: Annotated[int, Query(description="Show only a single k layer")] = -1,
-) -> schemas.GridSurface:
+) -> schemas.Grid3dGeometry:
     """Get a grid"""
 
     timer = PerfTimer()
@@ -135,7 +109,7 @@
     parameter_name: Annotated[str, Query(description="Grid parameter")],
     realization: Annotated[str, Query(description="Realization")],
     single_k_layer: Annotated[int, Query(description="Show only a single k layer")] = -1,
-) -> schemas.GridParameter:
+) -> schemas.Grid3dMappedProperty:
     """Get a grid parameter"""
 
     timer = PerfTimer()
@@ -156,7 +130,7 @@
     )
 
     # Until the response schema is updated to use the b64 encoded array, we need to decode it here
-    response = schemas.GridParameter(
+    response = schemas.Grid3dMappedProperty(
         poly_props_arr=b64_decode_float_array_to_list(mapped_grid_properties.poly_props_b64arr)
     )
 
@@ -188,47 +162,4 @@
 
     LOGGER.debug(f"------------------ GRID3D - get_polyline_intersection took: {timer.elapsed_s():.2f}s")
 
-    return polyline_intersection
-=======
-@router.get("/grid_surface_geometry/")
-async def get_grid_surface_geometry(
-    authenticated_user: AuthenticatedUser = Depends(AuthHelper.get_authenticated_user),
-    case_uuid: str = Query(description="Sumo case uuid"),
-    ensemble_name: str = Query(description="Ensemble name"),
-    grid3d_geometry_name: str = Query(description="3D grid geometry name"),
-    realization: int = Query(description="Realization"),
-    # ijk_filter
-) -> schemas.GridSurface:
-
-    """
-    Get the geometry of the 3D grid surface/skin
-    """
-    access = await Grid3dAccess.from_case_uuid(authenticated_user.get_sumo_access_token(), case_uuid, ensemble_name)
-    grid_geometry_uuid = await access.get_geometry_blob_id_async(grid3d_geometry_name, realization)
-    print(f"Grid geometry uuid: {grid_geometry_uuid}")
-
-    raise HTTPException(status.HTTP_501_NOT_IMPLEMENTED)
-
-
-@router.get("/grid_surface_property_values/")
-async def get_grid_surface_property_values(
-    authenticated_user: AuthenticatedUser = Depends(AuthHelper.get_authenticated_user),
-    case_uuid: str = Query(description="Sumo case uuid"),
-    ensemble_name: str = Query(description="Ensemble name"),
-    grid3d_geometry_name: str = Query(description="3D grid geometry name"),
-    grid3d_property_name: str = Query(description="3D grid property name"),
-    realization: int = Query(description="Realization"),
-    # ijk_filter
-) -> List[float]:
-
-    """
-    Get property values for a 3D grid surface/skin
-    """
-    access = await Grid3dAccess.from_case_uuid(authenticated_user.get_sumo_access_token(), case_uuid, ensemble_name)
-    grid_geometry_uuid = await access.get_geometry_blob_id_async(grid3d_geometry_name, realization)
-    grid_property_uuid = await access.get_property_uuid_async(grid3d_geometry_name, grid3d_property_name, realization)
-    print(f"Grid geometry uuid: {grid_geometry_uuid}")
-    print(f"Grid property uuid: {grid_property_uuid}")
-
-    raise HTTPException(status.HTTP_501_NOT_IMPLEMENTED)
->>>>>>> 77a03f6d
+    return polyline_intersection