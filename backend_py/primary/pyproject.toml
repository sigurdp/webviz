[project]
name = "primary"
authors = [ { name = "R&T Equinor" }, { name = "Ceetron Solutions AS" }]
readme = "README.md"
requires-python = "^3.11"
dynamic = ["dependencies"]

[tool.poetry]
requires-poetry = ">=2.1"
package-mode = false

[tool.poetry.dependencies]
fastapi = "^0.116.1"
uvicorn = "^0.34.3"
msal = "^1.32.0"
<<<<<<< HEAD
starsessions = "^2.1.2"
redis = "^5.3.1"
=======
starsessions = "^2.2.1"
redis = "^4.6.0"
>>>>>>> 6bbaddf6
pyarrow = "^19.0.0"
python-dotenv = "^1.1.0"
pyjwt = "^2.6.0"
pydantic = "^2.3.0"
numpy = "^1.24.1"
orjson = "^3.8.10"
pandas = { version = "^2.0.1", extras = ["performance"] }
httpx = "^0.28.1"
fmu-sumo = "^2.4.10"
sumo-wrapper-python = "^1.1.2"
azure-monitor-opentelemetry = "^1.6.13"
opentelemetry-instrumentation-httpx = "*"
opentelemetry-instrumentation-redis = "*"
requests-toolbelt = "^1.0.0"
pottery = "^3.0.0"
xtgeo = "^3.8.0"
core_utils = { path = "../libs/core_utils", develop = true }
server_schemas = { path = "../libs/server_schemas", develop = true }
polars = "^1.6.0"
fmu-datamodels = "0.0.1"

[tool.poetry.group.dev.dependencies]
black = "^25.1.0"
pylint = "^2.15.10"
pytest = "^8.3.2"
# Updating to 1.16 causes a typing issue with starlette (sub-dependency of fast-api).
# See issue: github.com/encode/starlette/issues/2912
mypy = "1.15.0"
bandit = "^1.7.5"
types-requests = "^2.31.0.1"
types-redis = "^4.6.0"
pytest-timeout = "^2.3.1"
pytest-asyncio = "^0.26.0"
astroid = "^2.0.0"


[build-system]
requires = ["poetry-core"]
build-backend = "poetry.core.masonry.api"

[tool.black]
line-length = 120

[tool.pylint]
disable = [
    "missing-docstring",
    "line-too-long",
    "logging-fstring-interpolation",
    "duplicate-code",
]
extension-pkg-whitelist = "pydantic"
init-hook = 'import sys; sys.path.append("./pylint/plugins")'
load-plugins = "async_suffix_checker"
ignored-modules = ["pyarrow.compute"]
good-names = ["i", "x", "df", "xy", "tg"]
min-public-methods = 0
max-args = 9
max-locals = 19
max-branches = 14

[tool.mypy]
ignore_missing_imports = true
disallow_untyped_defs = true

[tool.pytest.ini_options]
pythonpath = ["."]
filterwarnings = "ignore::DeprecationWarning:pkg_resources"
asyncio_mode = "auto"
asyncio_default_fixture_loop_scope = "session"<|MERGE_RESOLUTION|>--- conflicted
+++ resolved
@@ -13,13 +13,8 @@
 fastapi = "^0.116.1"
 uvicorn = "^0.34.3"
 msal = "^1.32.0"
-<<<<<<< HEAD
-starsessions = "^2.1.2"
+starsessions = "^2.2.1"
 redis = "^5.3.1"
-=======
-starsessions = "^2.2.1"
-redis = "^4.6.0"
->>>>>>> 6bbaddf6
 pyarrow = "^19.0.0"
 python-dotenv = "^1.1.0"
 pyjwt = "^2.6.0"
