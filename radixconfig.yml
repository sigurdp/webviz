--- conflicted
+++ resolved
@@ -12,7 +12,6 @@
         from: review
 
   components:
-
     - name: frontend
       dockerFileName: frontend-prod.Dockerfile
       publicPort: http
@@ -38,7 +37,6 @@
       variables:
         UVICORN_PORT: 5000
         UVICORN_ENTRYPOINT: src.backend.primary.main:app
-<<<<<<< HEAD
       resources:
         requests:
           memory: "1Gi"
@@ -51,8 +49,6 @@
         - environment: review
           replicas: 2
 
-=======
->>>>>>> 70972ec6
     - name: redis-user-session
       image: bitnami/redis:6.2.10@sha256:bd42fcdab5959ce2b21b6ea8410d4b3ee87ecb2e320260326ec731ecfcffbd0e
       ports:
@@ -60,7 +56,6 @@
           port: 6379
       variables:
         ALLOW_EMPTY_PASSWORD: yes
-<<<<<<< HEAD
 
     - name: redis-cache
       image: bitnami/redis:6.2.10@sha256:bd42fcdab5959ce2b21b6ea8410d4b3ee87ecb2e320260326ec731ecfcffbd0e
@@ -74,8 +69,6 @@
         requests:
           memory: "2Gi"
           cpu: "200m"
-=======
->>>>>>> 70972ec6
 
   jobs:
     - name: backend-user-session
@@ -113,6 +106,7 @@
               blobfuse2:
                 container: cache
                 uid: 1234
+
   dnsAppAlias:
     environment: prod
     component: frontend