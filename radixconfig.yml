apiVersion: radix.equinor.com/v1
kind: RadixApplication
metadata:
  name: webviz
spec:
  environments:
    - name: prod
      build:
        from: main
    - name: review
      build:
        from: review
  components:
    - name: frontend
      dockerFileName: frontend-prod.Dockerfile
      publicPort: http
      ports:
        - name: http
          port: 8080
    - name: backend-primary
      dockerFileName: backend.Dockerfile
      ports:
        - name: http
          port: 5000
      secretRefs:
        azureKeyVaults:
          - name: webviz
            items:
              - name: WEBVIZ-CLIENT-SECRET
                envVar: WEBVIZ_CLIENT_SECRET
              - name: WEBVIZ-SMDA-RESOURCE-SCOPE
                envVar: WEBVIZ_SMDA_RESOURCE_SCOPE
              - name: WEBVIZ-SMDA-SUBSCRIPTION-KEY
                envVar: WEBVIZ_SMDA_SUBSCRIPTION_KEY
      variables:
        UVICORN_PORT: 5000
        UVICORN_ENTRYPOINT: src.backend.primary.main:app
<<<<<<< HEAD

    - name: redis-login-state
=======
    - name: redis-user-session
>>>>>>> dd075c1c
      image: bitnami/redis:6.2.10@sha256:bd42fcdab5959ce2b21b6ea8410d4b3ee87ecb2e320260326ec731ecfcffbd0e
      ports:
        - name: http
          port: 6379
      variables:
        ALLOW_EMPTY_PASSWORD: yes
<<<<<<< HEAD
      resources:
        requests:
          memory: "8G"
          cpu: "1000m"

    - name: redis-user-session-state
      image: bitnami/redis:6.2.10@sha256:bd42fcdab5959ce2b21b6ea8410d4b3ee87ecb2e320260326ec731ecfcffbd0e
      ports:
        - name: http
          port: 6380
      variables:
        ALLOW_EMPTY_PASSWORD: yes
        REDIS_PORT_NUMBER: 6380
=======
>>>>>>> dd075c1c

  jobs:
    - name: backend-user-session
      dockerFileName: backend.Dockerfile
      schedulerPort: 8000
      ports:
        - name: http
          port: 8000
      secretRefs:
        azureKeyVaults:
          - name: webviz
            items:
              - name: WEBVIZ-CLIENT-SECRET
                envVar: WEBVIZ_CLIENT_SECRET
              - name: WEBVIZ-SMDA-RESOURCE-SCOPE
                envVar: WEBVIZ_SMDA_RESOURCE_SCOPE
              - name: WEBVIZ-SMDA-SUBSCRIPTION-KEY
                envVar: WEBVIZ_SMDA_SUBSCRIPTION_KEY
      variables:
        UVICORN_PORT: 8000
        UVICORN_ENTRYPOINT: src.backend.user_session.main:app
      environmentConfig:
        # As of October 2023 in radix, these settings need to be duplicated for both environments.
        - environment: prod
          volumeMounts:
            - name: webvizcache
              path: /tmp/webvizcache/
              blobfuse2:
                container: cache
                uid: 1234
        - environment: review
          volumeMounts:
            - name: webvizcache
              path: /tmp/webvizcache/
              blobfuse2:
                container: cache
                uid: 1234
  dnsAppAlias:
    environment: prod
    component: frontend<|MERGE_RESOLUTION|>--- conflicted
+++ resolved
@@ -35,34 +35,13 @@
       variables:
         UVICORN_PORT: 5000
         UVICORN_ENTRYPOINT: src.backend.primary.main:app
-<<<<<<< HEAD
-
-    - name: redis-login-state
-=======
     - name: redis-user-session
->>>>>>> dd075c1c
       image: bitnami/redis:6.2.10@sha256:bd42fcdab5959ce2b21b6ea8410d4b3ee87ecb2e320260326ec731ecfcffbd0e
       ports:
         - name: http
           port: 6379
       variables:
         ALLOW_EMPTY_PASSWORD: yes
-<<<<<<< HEAD
-      resources:
-        requests:
-          memory: "8G"
-          cpu: "1000m"
-
-    - name: redis-user-session-state
-      image: bitnami/redis:6.2.10@sha256:bd42fcdab5959ce2b21b6ea8410d4b3ee87ecb2e320260326ec731ecfcffbd0e
-      ports:
-        - name: http
-          port: 6380
-      variables:
-        ALLOW_EMPTY_PASSWORD: yes
-        REDIS_PORT_NUMBER: 6380
-=======
->>>>>>> dd075c1c
 
   jobs:
     - name: backend-user-session
