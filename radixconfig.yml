apiVersion: radix.equinor.com/v1
kind: RadixApplication
metadata:
  name: webviz
spec:
  environments:
    - name: prod
    - name: preprod
      build:
        from: main
    - name: review
      build:
        from: review
    - name: dev
      build:
        from: dev

  components:
    - name: frontend
      dockerFileName: frontend-prod.Dockerfile
      publicPort: http
      ports:
        - name: http
          port: 8080
      network:
        ingress:
          public:
            proxyReadTimeout: 120
            # Configured to match our experimental nginx settings
            proxyBodySize: 200m
            proxyBufferSize: 10m

    - name: backend-primary
      dockerFileName: ./backend_py/primary/Dockerfile
      ports:
        - name: http
          port: 5000
      secretRefs:
        azureKeyVaults:
          - name: webviz
            items:
              - name: WEBVIZ-CLIENT-SECRET
                envVar: WEBVIZ_CLIENT_SECRET
              - name: WEBVIZ-SMDA-RESOURCE-SCOPE
                envVar: WEBVIZ_SMDA_RESOURCE_SCOPE
              - name: WEBVIZ-SMDA-SUBSCRIPTION-KEY
                envVar: WEBVIZ_SMDA_SUBSCRIPTION_KEY
              - name: WEBVIZ-VDS-HOST-ADDRESS
                envVar: WEBVIZ_VDS_HOST_ADDRESS
              - name: WEBVIZ-SSDL-RESOURCE-SCOPE
                envVar: WEBVIZ_SSDL_RESOURCE_SCOPE
              - name: WEBVIZ-ENTERPRISE-SUBSCRIPTION-KEY
                envVar: WEBVIZ_ENTERPRISE_SUBSCRIPTION_KEY
<<<<<<< HEAD
      secrets:
        - AZURE_STORAGE_CONNECTION_STRING
=======
              - name: WEBVIZ-DB-CONN-STRING
                envVar: WEBVIZ_DB_CONNECTION_STRING
>>>>>>> 7bb3cb5f
      variables:
        UVICORN_PORT: 5000
      environmentConfig:
        - environment: prod
          secretRefs:
            azureKeyVaults:
              - name: webviz
                items:
                  - name: WEBVIZ-INSIGHTS-CONNECTIONSTRING-PROD
                    envVar: APPLICATIONINSIGHTS_CONNECTION_STRING
          variables:
            OTEL_RESOURCE_ATTRIBUTES: service.name=primary-backend, service.namespace=prod, service.version=tbd0.1.2
          resources:
            requests:
              memory: 8Gi
              cpu: 1000m
            limits:
              # Memory limit=request and cpu limit omitted on purpose
              memory: 8Gi
          horizontalScaling:
            minReplicas: 2
            maxReplicas: 4
            resources:
              memory:
                averageUtilization: 60
              cpu:
                averageUtilization: 80

        - environment: preprod
          resources:
            requests:
              memory: 4Gi
              cpu: 500m
            limits:
              memory: 4Gi
          horizontalScaling:
            minReplicas: 1
            maxReplicas: 3
            resources:
              memory:
                averageUtilization: 60
              cpu:
                averageUtilization: 80

        - environment: review
          secretRefs:
            azureKeyVaults:
              - name: webviz
                items:
                  - name: WEBVIZ-INSIGHTS-CONNECTIONSTRING-REVIEW
                    envVar: APPLICATIONINSIGHTS_CONNECTION_STRING
          variables:
            OTEL_RESOURCE_ATTRIBUTES: service.name=primary-backend, service.namespace=review
          resources:
            requests:
              memory: 4Gi
              cpu: 500m
            limits:
              memory: 4Gi
          horizontalScaling:
            minReplicas: 1
            maxReplicas: 3
            resources:
              memory:
                averageUtilization: 60
              cpu:
                averageUtilization: 80

        - environment: dev
          secretRefs:
            azureKeyVaults:
              - name: webviz
                items:
                  - name: WEBVIZ-INSIGHTS-CONNECTIONSTRING-DEV
                    envVar: APPLICATIONINSIGHTS_CONNECTION_STRING
          variables:
            OTEL_RESOURCE_ATTRIBUTES: service.name=primary-backend, service.namespace=dev
          resources:
            requests:
              memory: 4Gi
              cpu: 500m
            limits:
              memory: 4Gi
          horizontalScaling:
            minReplicas: 1
            maxReplicas: 3
            resources:
              memory:
                averageUtilization: 60
              cpu:
                averageUtilization: 80

    - name: celery-worker
      dockerFileName: ./backend_py/primary/celery-worker.Dockerfile
      secretRefs:
        azureKeyVaults:
          - name: webviz
            items:
              - name: WEBVIZ-CLIENT-SECRET
                envVar: WEBVIZ_CLIENT_SECRET
              - name: WEBVIZ-SMDA-RESOURCE-SCOPE
                envVar: WEBVIZ_SMDA_RESOURCE_SCOPE
              - name: WEBVIZ-SMDA-SUBSCRIPTION-KEY
                envVar: WEBVIZ_SMDA_SUBSCRIPTION_KEY
              - name: WEBVIZ-VDS-HOST-ADDRESS
                envVar: WEBVIZ_VDS_HOST_ADDRESS
              - name: WEBVIZ-SSDL-RESOURCE-SCOPE
                envVar: WEBVIZ_SSDL_RESOURCE_SCOPE
              - name: WEBVIZ-ENTERPRISE-SUBSCRIPTION-KEY
                envVar: WEBVIZ_ENTERPRISE_SUBSCRIPTION_KEY
      secrets:
        - AZURE_STORAGE_CONNECTION_STRING
      resources:
        requests:
          memory: 8Gi
          cpu: 2000m
        limits:
          memory: 8Gi
      environmentConfig:
        - environment: dev
          secretRefs:
            azureKeyVaults:
              - name: webviz
                items:
                  - name: WEBVIZ-INSIGHTS-CONNECTIONSTRING-DEV
                    envVar: APPLICATIONINSIGHTS_CONNECTION_STRING
          variables:
            OTEL_RESOURCE_ATTRIBUTES: service.name=celery-worker, service.namespace=dev

    - name: surface-query
      dockerFileName: ./backend_go/surface-query-prod.Dockerfile
      ports:
        - name: http
          port: 5001
      resources:
        requests:
          memory: 8Gi
          cpu: 2000m
        limits:
          # Even though the general advice is to leave cpu limit unspecified, here we set it to the same as requests.
          # As of now, it seems that it's the cpu limit value that will be picked up by automaxprocs utilized in the go service.
          memory: 8Gi
          cpu: 2000m
      horizontalScaling:
        minReplicas: 1
        maxReplicas: 4
        resources:
          memory:
            averageUtilization: 60
          cpu:
            averageUtilization: 80

    - name: surface-query-httpbridge
      dockerFileName: ./backend_go/surface-query-prod.Dockerfile
      ports:
        - name: http
          port: 5001
      variables:
        SURFACE_QUERY_SERVER_MODE: httpbridge
      resources:
        requests:
          memory: 1Gi
          cpu: 500m
        limits:
          memory: 1Gi
          cpu: 500m

    - name: surface-query-taskserver
      dockerFileName: ./backend_go/surface-query-prod.Dockerfile
      variables:
        SURFACE_QUERY_SERVER_MODE: taskserver
      secrets:
        - AZURE_STORAGE_CONNECTION_STRING
      resources:
        requests:
          memory: 8Gi
          cpu: 2000m
        limits:
          # Even though the general advice is to leave cpu limit unspecified, here we set it to the same as requests.
          # As of now, it seems that it's the cpu limit value that will be picked up by automaxprocs utilized in the go service.
          memory: 8Gi
          cpu: 2000m
      horizontalScaling:
        minReplicas: 1
        maxReplicas: 10
        resources:
          memory:
            averageUtilization: 40
          cpu:
            averageUtilization: 40

    - name: surface-query-highend-taskserver
      dockerFileName: ./backend_go/surface-query-prod.Dockerfile
      variables:
        SURFACE_QUERY_SERVER_MODE: taskserver
      secrets:
        - AZURE_STORAGE_CONNECTION_STRING
      resources:
        requests:
          memory: 32Gi
          cpu: 8000m
        limits:
          # Even though the general advice is to leave cpu limit unspecified, here we set it to the same as requests.
          # As of now, it seems that it's the cpu limit value that will be picked up by automaxprocs utilized in the go service.
          memory: 32Gi
          cpu: 8000m
      replicas: 0

    - name: redis-user-session
      image: bitnami/redis:6.2.10@sha256:bd42fcdab5959ce2b21b6ea8410d4b3ee87ecb2e320260326ec731ecfcffbd0e
      ports:
        - name: http
          port: 6379
      variables:
        ALLOW_EMPTY_PASSWORD: yes

    - name: redis-cache
      image: bitnami/redis:6.2.10@sha256:bd42fcdab5959ce2b21b6ea8410d4b3ee87ecb2e320260326ec731ecfcffbd0e
      ports:
        - name: http
          port: 6379
      variables:
        ALLOW_EMPTY_PASSWORD: yes
        # https://redis.io/docs/management/config/#configuring-redis-as-a-cache
        # maxmemory for redis must be aligned with component's requested memory, here 3gb vs 4gb
        REDIS_EXTRA_FLAGS: --maxmemory 3gb  --maxmemory-policy allkeys-lru  --save ''  --appendonly no  --loglevel verbose
      resources:
        requests:
          memory: 4Gi
          cpu: 1000m
        limits:
          memory: 4Gi

  jobs:
    - name: user-mock
      dockerFileName: ./backend_py/user_mock/Dockerfile
      schedulerPort: 8001
      ports:
        - name: http
          port: 8001
      variables:
        UVICORN_PORT: 8001

    - name: user-grid3d-ri
      dockerFileName: ./backend_py/user_grid3d_ri/Dockerfile
      schedulerPort: 8002
      ports:
        - name: http
          port: 8002
      variables:
        UVICORN_PORT: 8002
      payload:
        path: /compute/args
      environmentConfig:
        - environment: prod
          secretRefs:
            azureKeyVaults:
              - name: webviz
                items:
                  - name: WEBVIZ-INSIGHTS-CONNECTIONSTRING-PROD
                    envVar: APPLICATIONINSIGHTS_CONNECTION_STRING
          variables:
            OTEL_RESOURCE_ATTRIBUTES: service.name=user-grid3d-ri, service.namespace=prod
        - environment: review
          secretRefs:
            azureKeyVaults:
              - name: webviz
                items:
                  - name: WEBVIZ-INSIGHTS-CONNECTIONSTRING-REVIEW
                    envVar: APPLICATIONINSIGHTS_CONNECTION_STRING
          variables:
            OTEL_RESOURCE_ATTRIBUTES: service.name=user-grid3d-ri, service.namespace=review
        - environment: dev
          secretRefs:
            azureKeyVaults:
              - name: webviz
                items:
                  - name: WEBVIZ-INSIGHTS-CONNECTIONSTRING-DEV
                    envVar: APPLICATIONINSIGHTS_CONNECTION_STRING
          variables:
            OTEL_RESOURCE_ATTRIBUTES: service.name=user-grid3d-ri, service.namespace=dev

  dnsAppAlias:
    environment: prod
    component: frontend<|MERGE_RESOLUTION|>--- conflicted
+++ resolved
@@ -51,13 +51,10 @@
                 envVar: WEBVIZ_SSDL_RESOURCE_SCOPE
               - name: WEBVIZ-ENTERPRISE-SUBSCRIPTION-KEY
                 envVar: WEBVIZ_ENTERPRISE_SUBSCRIPTION_KEY
-<<<<<<< HEAD
+              - name: WEBVIZ-DB-CONN-STRING
+                envVar: WEBVIZ_DB_CONNECTION_STRING
       secrets:
         - AZURE_STORAGE_CONNECTION_STRING
-=======
-              - name: WEBVIZ-DB-CONN-STRING
-                envVar: WEBVIZ_DB_CONNECTION_STRING
->>>>>>> 7bb3cb5f
       variables:
         UVICORN_PORT: 5000
       environmentConfig:
