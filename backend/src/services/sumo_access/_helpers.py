--- conflicted
+++ resolved
@@ -1,12 +1,6 @@
 from sumo.wrapper import SumoClient
 
-<<<<<<< HEAD
-
-#SUMO_ENV = os.getenv("WEBVIZ_SUMO_ENV", "dev")
-SUMO_ENV = os.getenv("WEBVIZ_SUMO_ENV", "prod")
-=======
 from src import config
->>>>>>> 9fa03782
 
 
 def create_sumo_client_instance(access_token: str) -> SumoClient:
