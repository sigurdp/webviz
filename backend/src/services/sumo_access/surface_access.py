--- conflicted
+++ resolved
@@ -167,15 +167,10 @@
                     end=timestamp_arr[1],
                     exact=True,
                 )
-<<<<<<< HEAD
-
-        surface_collection: SurfaceCollection = self._case.surfaces.filter(
-=======
         # Remove this once Sumo enforces tagname (tagname-unset)
         # https://github.com/equinor/webviz/issues/433
         tagname = attribute if attribute != "Unknown" else ""
         surface_collection = self._case.surfaces.filter(
->>>>>>> dd075c1c
             iteration=self._iteration_name,
             aggregation=False,
             realization=real_num,
