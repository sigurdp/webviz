import logging
from typing import List, Union, Optional
import io
import xtgeo
import numpy as np

from fastapi import APIRouter, Depends, HTTPException, Query, Response

from src.services.sumo_access.surface_access import SurfaceAccess
from src.services.sumo_access.case_inspector import CaseInspector
from src.services.smda_access.stratigraphy_access import StratigraphyAccess
from src.services.smda_access.stratigraphy_utils import sort_stratigraphic_names_by_hierarchy
from src.services.smda_access.mocked_drogon_smda_access import _mocked_stratigraphy_access
from src.services.utils.statistic_function import StatisticFunction
from src.services.utils.authenticated_user import AuthenticatedUser
from src.services.utils.perf_timer import PerfTimer
from src.backend.auth.auth_helper import AuthHelper


from . import converters
from . import schemas

from src.backend.caching import get_user_cache
from src.backend.utils.perf_metrics import PerfMetrics
from fastapi import BackgroundTasks


LOGGER = logging.getLogger(__name__)

router = APIRouter()


@router.get("/surface_directory/")
def get_surface_directory(
    authenticated_user: AuthenticatedUser = Depends(AuthHelper.get_authenticated_user),
    case_uuid: str = Query(description="Sumo case uuid"),
    ensemble_name: str = Query(description="Ensemble name"),
) -> List[schemas.SurfaceMeta]:
    """
    Get a directory of surfaces in a Sumo ensemble
    """
    surface_access = SurfaceAccess(authenticated_user.get_sumo_access_token(), case_uuid, ensemble_name)
    sumo_surf_dir = surface_access.get_surface_directory()

    case_inspector = CaseInspector(authenticated_user.get_sumo_access_token(), case_uuid)
    strat_column_identifier = case_inspector.get_stratigraphic_column_identifier()
    strat_access: Union[StratigraphyAccess, _mocked_stratigraphy_access.StratigraphyAccess]

    if strat_column_identifier == "DROGON_HAS_NO_STRATCOLUMN":
        strat_access = _mocked_stratigraphy_access.StratigraphyAccess(authenticated_user.get_smda_access_token())
    else:
        strat_access = StratigraphyAccess(authenticated_user.get_smda_access_token())
    strat_units = strat_access.get_stratigraphic_units(strat_column_identifier)
    sorted_stratigraphic_surfaces = sort_stratigraphic_names_by_hierarchy(strat_units)

    return converters.to_api_surface_directory(sumo_surf_dir, sorted_stratigraphic_surfaces)


@router.get("/realization_surface_data/")
async def get_realization_surface_data(
    response: Response,
    background_tasks: BackgroundTasks,
    authenticated_user: AuthenticatedUser = Depends(AuthHelper.get_authenticated_user),
    case_uuid: str = Query(description="Sumo case uuid"),
    ensemble_name: str = Query(description="Ensemble name"),
    realization_num: int = Query(description="Realization number"),
    name: str = Query(description="Surface name"),
    attribute: str = Query(description="Surface attribute"),
    time_or_interval: Optional[str] = Query(None, description="Time point or time interval string"),
) -> schemas.SurfaceData:
    perf_metrics = PerfMetrics(response)

<<<<<<< HEAD
    cache = get_user_cache(authenticated_user)
    cache_key = f"surface:{case_uuid}_{ensemble_name}_{realization_num}_{name}_{attribute}_{time_or_interval}"

    # cache_key = f"surf_data_response_{case_uuid}_{ensemble_name}_{realization_num}_{name}_{attribute}_{time_or_interval}"
    # cached_surf_data_response = await CACHE.get_Any(cache_key)
    # if cached_surf_data_response:
    #     LOGGER.debug(f"Loaded surface from cache, total time: {timer.elapsed_ms()}ms")
    #     return cached_surf_data_response

    cached_xtgeo_surf = await cache.get_RegularSurface(cache_key)
    xtgeo_surf = cached_xtgeo_surf
    perf_metrics.register_lap("cache")

    if not xtgeo_surf:
        access = SurfaceAccess(authenticated_user.get_sumo_access_token(), case_uuid, ensemble_name)
        xtgeo_surf = access.get_realization_surface_data(
            real_num=realization_num, name=name, attribute=attribute, time_or_interval_str=time_or_interval
        )
        perf_metrics.register_lap("sumo-get")
=======
    access = SurfaceAccess(authenticated_user.get_sumo_access_token(), case_uuid, ensemble_name)
    xtgeo_surf = access.get_realization_surface_data(
        real_num=realization_num, name=name, attribute=attribute, time_or_interval_str=time_or_interval
    )
    et_get_surf_ms = timer.lap_ms()
>>>>>>> e50e4b90

    if not xtgeo_surf:
        raise HTTPException(status_code=404, detail="Surface not found")

    surf_data_response = converters.to_api_surface_data(xtgeo_surf)
<<<<<<< HEAD
    perf_metrics.register_lap("convert")
    # await CACHE.set_Any(cache_key, surf_data_response)

    if not cached_xtgeo_surf:
        background_tasks.add_task(cache.set_RegularSurface, cache_key, xtgeo_surf)
        # await CACHE.set_RegularSurface(cache_key, xtgeo_surf)

    LOGGER.debug(f"Loaded surface, total time: {perf_metrics.get_elapsed_ms()}ms ({perf_metrics.get_as_string()})")
=======
    et_convert_ms = timer.lap_ms()

    LOGGER.debug(
        f"Loaded realization surface in: {timer.elapsed_ms()}ms ("
        f"get_surf={et_get_surf_ms}ms, "
        f"convert={et_convert_ms}ms)"
    )
>>>>>>> e50e4b90

    return surf_data_response


@router.get("/statistical_surface_data/")
def get_statistical_surface_data(
    authenticated_user: AuthenticatedUser = Depends(AuthHelper.get_authenticated_user),
    case_uuid: str = Query(description="Sumo case uuid"),
    ensemble_name: str = Query(description="Ensemble name"),
    statistic_function: schemas.SurfaceStatisticFunction = Query(description="Statistics to calculate"),
    name: str = Query(description="Surface name"),
    attribute: str = Query(description="Surface attribute"),
    time_or_interval: Optional[str] = Query(None, description="Time point or time interval string"),
) -> schemas.SurfaceData:
    timer = PerfTimer()

    service_stat_func_to_compute = StatisticFunction.from_string_value(statistic_function)
    if service_stat_func_to_compute is None:
        raise HTTPException(status_code=404, detail="Invalid statistic requested")

    access = SurfaceAccess(authenticated_user.get_sumo_access_token(), case_uuid, ensemble_name)
    xtgeo_surf = access.get_statistical_surface_data(
        statistic_function=service_stat_func_to_compute,
        name=name,
        attribute=attribute,
        time_or_interval_str=time_or_interval,
    )
    et_calc_ms = timer.lap_ms()

    if not xtgeo_surf:
        raise HTTPException(status_code=404, detail="Could not find or compute surface")

    surf_data_response: schemas.SurfaceData = converters.to_api_surface_data(xtgeo_surf)
    et_convert_ms = timer.lap_ms()

    LOGGER.debug(
        f"Calculated statistical surface in: {timer.elapsed_ms()}ms ("
        f"calc={et_calc_ms}ms, "
        f"convert={et_convert_ms}ms)"
    )

    return surf_data_response


# pylint: disable=too-many-arguments
@router.get("/property_surface_resampled_to_static_surface/")
def get_property_surface_resampled_to_static_surface(
    response: Response,
    authenticated_user: AuthenticatedUser = Depends(AuthHelper.get_authenticated_user),
    case_uuid: str = Query(description="Sumo case uuid"),
    ensemble_name: str = Query(description="Ensemble name"),
    realization_num_mesh: int = Query(description="Realization number"),
    name_mesh: str = Query(description="Surface name"),
    attribute_mesh: str = Query(description="Surface attribute"),
    realization_num_property: int = Query(description="Realization number"),
    name_property: str = Query(description="Surface name"),
    attribute_property: str = Query(description="Surface attribute"),
    time_or_interval_property: Optional[str] = Query(None, description="Time point or time interval string"),
) -> schemas.SurfaceData:
    perf_metrics = PerfMetrics(response)

    access = SurfaceAccess(authenticated_user.get_sumo_access_token(), case_uuid, ensemble_name)
    xtgeo_surf_mesh = access.get_realization_surface_data(
        real_num=realization_num_mesh, name=name_mesh, attribute=attribute_mesh
    )
    perf_metrics.register_lap("mesh-surf")

    xtgeo_surf_property = access.get_realization_surface_data(
        real_num=realization_num_property,
        name=name_property,
        attribute=attribute_property,
        time_or_interval_str=time_or_interval_property,
    )
    perf_metrics.register_lap("prop-surf")

    if not xtgeo_surf_mesh or not xtgeo_surf_property:
        raise HTTPException(status_code=404, detail="Surface not found")

    resampled_surface = converters.resample_property_surface_to_mesh_surface(xtgeo_surf_mesh, xtgeo_surf_property)
    perf_metrics.register_lap("resample")

<<<<<<< HEAD
    surf_data_response = converters.to_api_surface_data(resampled_surface)
    perf_metrics.register_lap("conv")
=======
    surf_data_response: schemas.SurfaceData = converters.to_api_surface_data(resampled_surface)
>>>>>>> e50e4b90

    LOGGER.debug(f"Loaded property surface, total time: {perf_metrics.get_elapsed_ms()}ms ({perf_metrics.get_as_string()})")

    return surf_data_response


@router.get("/property_surface_resampled_to_statistical_static_surface/")
def get_property_surface_resampled_to_statistical_static_surface(
    authenticated_user: AuthenticatedUser = Depends(AuthHelper.get_authenticated_user),
    case_uuid: str = Query(description="Sumo case uuid"),
    ensemble_name: str = Query(description="Ensemble name"),
    statistic_function: schemas.SurfaceStatisticFunction = Query(description="Statistics to calculate"),
    name_mesh: str = Query(description="Surface name"),
    attribute_mesh: str = Query(description="Surface attribute"),
    # statistic_function_property: schemas.SurfaceStatisticFunction = Query(description="Statistics to calculate"),
    name_property: str = Query(description="Surface name"),
    attribute_property: str = Query(description="Surface attribute"),
    time_or_interval_property: Optional[str] = Query(None, description="Time point or time interval string"),
) -> schemas.SurfaceData:
    timer = PerfTimer()

    access = SurfaceAccess(authenticated_user.get_sumo_access_token(), case_uuid, ensemble_name)
    service_stat_func_to_compute = StatisticFunction.from_string_value(statistic_function)
    if service_stat_func_to_compute is not None:
        xtgeo_surf_mesh = access.get_statistical_surface_data(
            statistic_function=service_stat_func_to_compute,
            name=name_mesh,
            attribute=attribute_mesh,
        )
        xtgeo_surf_property = access.get_statistical_surface_data(
            statistic_function=service_stat_func_to_compute,
            name=name_property,
            attribute=attribute_property,
            time_or_interval_str=time_or_interval_property,
        )

    if not xtgeo_surf_mesh or not xtgeo_surf_property:
        raise HTTPException(status_code=404, detail="Surface not found")

    resampled_surface = converters.resample_property_surface_to_mesh_surface(xtgeo_surf_mesh, xtgeo_surf_property)

    surf_data_response = converters.to_api_surface_data(resampled_surface)

    LOGGER.debug(f"Loaded property surface and created image, total time: {timer.elapsed_ms()}ms")

    return surf_data_response<|MERGE_RESOLUTION|>--- conflicted
+++ resolved
@@ -70,7 +70,6 @@
 ) -> schemas.SurfaceData:
     perf_metrics = PerfMetrics(response)
 
-<<<<<<< HEAD
     cache = get_user_cache(authenticated_user)
     cache_key = f"surface:{case_uuid}_{ensemble_name}_{realization_num}_{name}_{attribute}_{time_or_interval}"
 
@@ -90,19 +89,11 @@
             real_num=realization_num, name=name, attribute=attribute, time_or_interval_str=time_or_interval
         )
         perf_metrics.register_lap("sumo-get")
-=======
-    access = SurfaceAccess(authenticated_user.get_sumo_access_token(), case_uuid, ensemble_name)
-    xtgeo_surf = access.get_realization_surface_data(
-        real_num=realization_num, name=name, attribute=attribute, time_or_interval_str=time_or_interval
-    )
-    et_get_surf_ms = timer.lap_ms()
->>>>>>> e50e4b90
 
     if not xtgeo_surf:
         raise HTTPException(status_code=404, detail="Surface not found")
 
     surf_data_response = converters.to_api_surface_data(xtgeo_surf)
-<<<<<<< HEAD
     perf_metrics.register_lap("convert")
     # await CACHE.set_Any(cache_key, surf_data_response)
 
@@ -110,16 +101,7 @@
         background_tasks.add_task(cache.set_RegularSurface, cache_key, xtgeo_surf)
         # await CACHE.set_RegularSurface(cache_key, xtgeo_surf)
 
-    LOGGER.debug(f"Loaded surface, total time: {perf_metrics.get_elapsed_ms()}ms ({perf_metrics.get_as_string()})")
-=======
-    et_convert_ms = timer.lap_ms()
-
-    LOGGER.debug(
-        f"Loaded realization surface in: {timer.elapsed_ms()}ms ("
-        f"get_surf={et_get_surf_ms}ms, "
-        f"convert={et_convert_ms}ms)"
-    )
->>>>>>> e50e4b90
+    LOGGER.debug(f"Loaded realization surface in:: {perf_metrics.get_elapsed_ms()}ms ({perf_metrics.get_as_string()})")
 
     return surf_data_response
 
@@ -201,14 +183,10 @@
     resampled_surface = converters.resample_property_surface_to_mesh_surface(xtgeo_surf_mesh, xtgeo_surf_property)
     perf_metrics.register_lap("resample")
 
-<<<<<<< HEAD
-    surf_data_response = converters.to_api_surface_data(resampled_surface)
+    surf_data_response: schemas.SurfaceData = converters.to_api_surface_data(resampled_surface)
     perf_metrics.register_lap("conv")
-=======
-    surf_data_response: schemas.SurfaceData = converters.to_api_surface_data(resampled_surface)
->>>>>>> e50e4b90
-
-    LOGGER.debug(f"Loaded property surface, total time: {perf_metrics.get_elapsed_ms()}ms ({perf_metrics.get_as_string()})")
+
+    LOGGER.debug(f"Loaded property surface in: {perf_metrics.get_elapsed_ms()}ms ({perf_metrics.get_as_string()})")
 
     return surf_data_response
 
