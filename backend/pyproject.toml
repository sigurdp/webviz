--- conflicted
+++ resolved
@@ -23,14 +23,9 @@
 httpx = "^0.24.0"
 psutil = "^5.9.5"
 vtk = "^9.2.6"
-<<<<<<< HEAD
-fmu-sumo = "^0.5.4"
-sumo-wrapper-python = "^0.4.1"
-azure-monitor-opentelemetry = "^1.1.0"
-=======
 fmu-sumo = "1.0.3"
 sumo-wrapper-python = "1.0.6"
->>>>>>> 3c59974f
+azure-monitor-opentelemetry = "^1.1.0"
 
 
 [tool.poetry.group.dev.dependencies]
